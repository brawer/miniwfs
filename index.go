--- conflicted
+++ resolved
@@ -210,11 +210,8 @@
 			if !ok {
 				return
 			}
-<<<<<<< HEAD
+			
 			if event.Op&fsnotify.Write == fsnotify.Write || event.Op&fsnotify.Create == fsnotify.Create {
-=======
-			if event.Op&fsnotify.Write == fsnotify.Write {
->>>>>>> 8370be66
 				path := event.Name
 				name := index.getCollectionNameForPath(path)
 				if name != "" {
